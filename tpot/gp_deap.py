# -*- coding: utf-8 -*-

"""This file is part of the TPOT library.

TPOT was primarily developed at the University of Pennsylvania by:
    - Randal S. Olson (rso@randalolson.com)
    - Weixuan Fu (weixuanf@upenn.edu)
    - Daniel Angell (dpa34@drexel.edu)
    - and many more generous open source contributors

TPOT is free software: you can redistribute it and/or modify
it under the terms of the GNU Lesser General Public License as
published by the Free Software Foundation, either version 3 of
the License, or (at your option) any later version.

TPOT is distributed in the hope that it will be useful,
but WITHOUT ANY WARRANTY; without even the implied warranty of
MERCHANTABILITY or FITNESS FOR A PARTICULAR PURPOSE. See the
GNU Lesser General Public License for more details.

You should have received a copy of the GNU Lesser General Public
License along with TPOT. If not, see <http://www.gnu.org/licenses/>.

"""

import numpy as np
from deap import tools, gp
from inspect import isclass
from .operator_utils import set_sample_weight
from sklearn.utils import indexable
from sklearn.metrics.scorer import check_scoring
from sklearn.model_selection._validation import _fit_and_score
from sklearn.model_selection._split import check_cv

from sklearn.base import clone, is_classifier
from collections import defaultdict
import warnings
from stopit import threading_timeoutable, TimeoutException


def pick_two_individuals_eligible_for_crossover(population):
    """Pick two individuals from the population which can do crossover, that is, they share a primitive.

    Parameters
    ----------
    population: array of individuals

    Returns
    ----------
    tuple: (individual, individual)
        Two individuals which are not the same, but share at least one primitive.
        Alternatively, if no such pair exists in the population, (None, None) is returned instead.
    """
    primitives_by_ind = [set([node.name for node in ind if isinstance(node, gp.Primitive)])
                         for ind in population]
    pop_as_str = [str(ind) for ind in population]

    eligible_pairs = [(i, i+1+j) for i, ind1_prims in enumerate(primitives_by_ind)
                                 for j, ind2_prims in enumerate(primitives_by_ind[i+1:])
                                 if not ind1_prims.isdisjoint(ind2_prims) and
                                    pop_as_str[i] != pop_as_str[i+1+j]]

    # Pairs are eligible in both orders, this ensures that both orders are considered
    eligible_pairs += [(j, i) for (i, j) in eligible_pairs]

    if not eligible_pairs:
        # If there are no eligible pairs, the caller should decide what to do
        return None, None

    pair = np.random.randint(0, len(eligible_pairs))
    idx1, idx2 = eligible_pairs[pair]

    return population[idx1], population[idx2]


def mutate_random_individual(population, toolbox):
    """Picks a random individual from the population, and performs mutation on a copy of it.

    Parameters
    ----------
    population: array of individuals

    Returns
    ----------
    individual: individual
        An individual which is a mutated copy of one of the individuals in population,
        the returned individual does not have fitness.values
    """
    idx = np.random.randint(0,len(population))
    ind = population[idx]
    ind, = toolbox.mutate(ind)
    del ind.fitness.values
    return ind


def varOr(population, toolbox, lambda_, cxpb, mutpb):
    """Part of an evolutionary algorithm applying only the variation part
    (crossover, mutation **or** reproduction). The modified individuals have
    their fitness invalidated. The individuals are cloned so returned
    population is independent of the input population.
    :param population: A list of individuals to vary.
    :param toolbox: A :class:`~deap.base.Toolbox` that contains the evolution
                    operators.
    :param lambda\_: The number of children to produce
    :param cxpb: The probability of mating two individuals.
    :param mutpb: The probability of mutating an individual.
    :returns: The final population
    :returns: A class:`~deap.tools.Logbook` with the statistics of the
              evolution
    The variation goes as follow. On each of the *lambda_* iteration, it
    selects one of the three operations; crossover, mutation or reproduction.
    In the case of a crossover, two individuals are selected at random from
    the parental population :math:`P_\mathrm{p}`, those individuals are cloned
    using the :meth:`toolbox.clone` method and then mated using the
    :meth:`toolbox.mate` method. Only the first child is appended to the
    offspring population :math:`P_\mathrm{o}`, the second child is discarded.
    In the case of a mutation, one individual is selected at random from
    :math:`P_\mathrm{p}`, it is cloned and then mutated using using the
    :meth:`toolbox.mutate` method. The resulting mutant is appended to
    :math:`P_\mathrm{o}`. In the case of a reproduction, one individual is
    selected at random from :math:`P_\mathrm{p}`, cloned and appended to
    :math:`P_\mathrm{o}`.
    This variation is named *Or* beceause an offspring will never result from
    both operations crossover and mutation. The sum of both probabilities
    shall be in :math:`[0, 1]`, the reproduction probability is
    1 - *cxpb* - *mutpb*.
    """
    offspring = []

    for _ in range(lambda_):
        op_choice = np.random.random()
        if op_choice < cxpb:  # Apply crossover
            ind1, ind2 = pick_two_individuals_eligible_for_crossover(population)
            if ind1 is not None:
                ind1, _ = toolbox.mate(ind1, ind2)
                del ind1.fitness.values
            else:
                # If there is no pair eligible for crossover, we still want to
                # create diversity in the population, and do so by mutation instead.
                ind1 = mutate_random_individual(population, toolbox)
            offspring.append(ind1)
        elif op_choice < cxpb + mutpb:  # Apply mutation
            ind = mutate_random_individual(population, toolbox)
            offspring.append(ind)
        else:  # Apply reproduction
            idx = np.random.randint(0, len(population))
            offspring.append(toolbox.clone(population[idx]))

    return offspring

def initialize_stats_dict(individual):
    '''
    Initializes the stats dict for individual
    The statistics initialized are:
        'generation': generation in which the individual was evaluated. Initialized as: 0
        'mutation_count': number of mutation operations applied to the individual and its predecessor cumulatively. Initialized as: 0
        'crossover_count': number of crossover operations applied to the individual and its predecessor cumulatively. Initialized as: 0
        'predecessor': string representation of the individual. Initialized as: ('ROOT',)

    Parameters
    ----------
    individual: deap individual

    Returns
    -------
    object
    '''
    individual.statistics['generation'] = 0
    individual.statistics['mutation_count'] = 0
    individual.statistics['crossover_count'] = 0
    individual.statistics['predecessor'] = 'ROOT',


def eaMuPlusLambda(population, toolbox, mu, lambda_, cxpb, mutpb, ngen, pbar,
                   stats=None, halloffame=None, verbose=0, per_generation_function=None):
    """This is the :math:`(\mu + \lambda)` evolutionary algorithm.
    :param population: A list of individuals.
    :param toolbox: A :class:`~deap.base.Toolbox` that contains the evolution
                    operators.
    :param mu: The number of individuals to select for the next generation.
    :param lambda\_: The number of children to produce at each generation.
    :param cxpb: The probability that an offspring is produced by crossover.
    :param mutpb: The probability that an offspring is produced by mutation.
    :param ngen: The number of generation.
    :param pbar: processing bar
    :param stats: A :class:`~deap.tools.Statistics` object that is updated
                  inplace, optional.
    :param halloffame: A :class:`~deap.tools.HallOfFame` object that will
                       contain the best individuals, optional.
    :param verbose: Whether or not to log the statistics.
    :param per_generation_function: if supplied, call this function before each generation
                            used by tpot to save best pipeline before each new generation
    :returns: The final population
    :returns: A class:`~deap.tools.Logbook` with the statistics of the
              evolution.
    The algorithm takes in a population and evolves it in place using the
    :func:`varOr` function. It returns the optimized population and a
    :class:`~deap.tools.Logbook` with the statistics of the evolution. The
    logbook will contain the generation number, the number of evalutions for
    each generation and the statistics if a :class:`~deap.tools.Statistics` is
    given as argument. The *cxpb* and *mutpb* arguments are passed to the
    :func:`varOr` function. The pseudocode goes as follow ::
        evaluate(population)
        for g in range(ngen):
            offspring = varOr(population, toolbox, lambda_, cxpb, mutpb)
            evaluate(offspring)
            population = select(population + offspring, mu)
    First, the individuals having an invalid fitness are evaluated. Second,
    the evolutionary loop begins by producing *lambda_* offspring from the
    population, the offspring are generated by the :func:`varOr` function. The
    offspring are then evaluated and the next generation population is
    selected from both the offspring **and** the population. Finally, when
    *ngen* generations are done, the algorithm returns a tuple with the final
    population and a :class:`~deap.tools.Logbook` of the evolution.
    This function expects :meth:`toolbox.mate`, :meth:`toolbox.mutate`,
    :meth:`toolbox.select` and :meth:`toolbox.evaluate` aliases to be
    registered in the toolbox. This algorithm uses the :func:`varOr`
    variation.
    """
    logbook = tools.Logbook()
    logbook.header = ['gen', 'nevals'] + (stats.fields if stats else [])

    # Initialize statistics dict for the individuals in the population, to keep track of mutation/crossover operations and predecessor relations
    for ind in population:
        initialize_stats_dict(ind)

    population = toolbox.evaluate(population)

    record = stats.compile(population) if stats is not None else {}
    logbook.record(gen=0, nevals=len(population), **record)

    # Begin the generational process
    for gen in range(1, ngen + 1):
<<<<<<< HEAD
        # after each population save a periodic pipeline
        if per_generation_function is not None:
            per_generation_function()
=======


>>>>>>> 6244c828
        # Vary the population
        offspring = varOr(population, toolbox, lambda_, cxpb, mutpb)


        # Update generation statistic for all individuals which have invalid 'generation' stats
        # This hold for individuals that have been altered in the varOr function
        for ind in population:
            if ind.statistics['generation'] == 'INVALID':
                ind.statistics['generation'] = gen

        # Evaluate the individuals with an invalid fitness
        invalid_ind = [ind for ind in offspring if not ind.fitness.valid]

        offspring = toolbox.evaluate(offspring)

        # Select the next generation population
        population[:] = toolbox.select(population + offspring, mu)

        # pbar process
        if not pbar.disable:
            # Print only the best individual fitness
            if verbose == 2:
                high_score = max([halloffame.keys[x].wvalues[1] for x in range(len(halloffame.keys))])
                pbar.write('Generation {0} - Current best internal CV score: {1}'.format(gen, high_score))

            # Print the entire Pareto front
            elif verbose == 3:
                pbar.write('Generation {} - Current Pareto front scores:'.format(gen))
                for pipeline, pipeline_scores in zip(halloffame.items, reversed(halloffame.keys)):
                    pbar.write('{}\t{}\t{}'.format(
                            int(pipeline_scores.wvalues[0]),
                            pipeline_scores.wvalues[1],
                            pipeline
                        )
                    )
                pbar.write('')

        # after each population save a periodic pipeline
        if per_generation_function is not None:
            per_generation_function(gen)

        # Update the statistics with the new population
        record = stats.compile(population) if stats is not None else {}
        logbook.record(gen=gen, nevals=len(invalid_ind), **record)

    return population, logbook


def cxOnePoint(ind1, ind2):
    """Randomly select in each individual and exchange each subtree with the
    point as root between each individual.
    :param ind1: First tree participating in the crossover.
    :param ind2: Second tree participating in the crossover.
    :returns: A tuple of two trees.
    """
    # List all available primitive types in each individual
    types1 = defaultdict(list)
    types2 = defaultdict(list)

    for idx, node in enumerate(ind1[1:], 1):
        types1[node.ret].append(idx)
    common_types = []
    for idx, node in enumerate(ind2[1:], 1):
        if node.ret in types1 and node.ret not in types2:
            common_types.append(node.ret)
        types2[node.ret].append(idx)

    if len(common_types) > 0:
        type_ = np.random.choice(common_types)

        index1 = np.random.choice(types1[type_])
        index2 = np.random.choice(types2[type_])

        slice1 = ind1.searchSubtree(index1)
        slice2 = ind2.searchSubtree(index2)
        ind1[slice1], ind2[slice2] = ind2[slice2], ind1[slice1]

    return ind1, ind2


# point mutation function
def mutNodeReplacement(individual, pset):
    """Replaces a randomly chosen primitive from *individual* by a randomly
    chosen primitive no matter if it has the same number of arguments from the :attr:`pset`
    attribute of the individual.
    Parameters
    ----------
    individual: DEAP individual
        A list of pipeline operators and model parameters that can be
        compiled by DEAP into a callable function

    Returns
    -------
    individual: DEAP individual
        Returns the individual with one of point mutation applied to it

    """

    index = np.random.randint(0, len(individual))
    node = individual[index]
    slice_ = individual.searchSubtree(index)
    
    if node.arity == 0:  # Terminal
        term = np.random.choice(pset.terminals[node.ret])
        if isclass(term):
            term = term()
        individual[index] = term
    else:   # Primitive
        # find next primitive if any
        rindex = None
        if index + 1 < len(individual):
            for i, tmpnode in enumerate(individual[index + 1:], index + 1):
                if isinstance(tmpnode, gp.Primitive) and tmpnode.ret in tmpnode.args:
                    rindex = i
                    break

        # pset.primitives[node.ret] can get a list of the type of node
        # for example: if op.root is True then the node.ret is Output_DF object
        # based on the function _setup_pset. Then primitives is the list of classifor or regressor
        primitives = pset.primitives[node.ret]
        if len(primitives) != 0:
            new_node = np.random.choice(primitives)
            new_subtree = [None] * len(new_node.args)
            if rindex:
                rnode = individual[rindex]
                rslice = individual.searchSubtree(rindex)
                # find position for passing return values to next operator
                position = np.random.choice([i for i, a in enumerate(new_node.args) if a == rnode.ret])
            else:
                position = None
            for i, arg_type in enumerate(new_node.args):
                if i != position:
                    term = np.random.choice(pset.terminals[arg_type])
                    if isclass(term):
                        term = term()
                    new_subtree[i] = term
            # paste the subtree to new node
            if rindex:
                new_subtree[position:position + 1] = individual[rslice]
            # combine with primitives
            new_subtree.insert(0, new_node)
            individual[slice_] = new_subtree
    return individual,


@threading_timeoutable(default="Timeout")
def _wrapped_cross_val_score(sklearn_pipeline, features, target,
                             cv, scoring_function, sample_weight=None,
                             groups=None, use_dask=False):
    """Fit estimator and compute scores for a given dataset split.

    Parameters
    ----------
    sklearn_pipeline : pipeline object implementing 'fit'
        The object to use to fit the data.
    features : array-like of shape at least 2D
        The data to fit.
    target : array-like, optional, default: None
        The target variable to try to predict in the case of
        supervised learning.
    cv: int or cross-validation generator
        If CV is a number, then it is the number of folds to evaluate each
        pipeline over in k-fold cross-validation during the TPOT optimization
         process. If it is an object then it is an object to be used as a
         cross-validation generator.
    scoring_function : callable
        A scorer callable object / function with signature
        ``scorer(estimator, X, y)``.
    sample_weight : array-like, optional
        List of sample weights to balance (or un-balanace) the dataset target as needed
    groups: array-like {n_samples, }, optional
        Group labels for the samples used while splitting the dataset into train/test set
    use_dask : bool, default False
        Whether to use dask
    """
    sample_weight_dict = set_sample_weight(sklearn_pipeline.steps, sample_weight)

    features, target, groups = indexable(features, target, groups)

    cv = check_cv(cv, target, classifier=is_classifier(sklearn_pipeline))
    cv_iter = list(cv.split(features, target, groups))
    scorer = check_scoring(sklearn_pipeline, scoring=scoring_function)

    if use_dask:
        try:
            import dask_ml.model_selection  # noqa
            import dask  # noqa
            from dask.delayed import Delayed
        except ImportError:
            msg = "'use_dask' requires the optional dask and dask-ml depedencies."
            raise ImportError(msg)

        dsk, keys, n_splits = dask_ml.model_selection._search.build_graph(
            estimator=sklearn_pipeline,
            cv=cv,
            scorer=scorer,
            candidate_params=[{}],
            X=features,
            y=target,
            groups=groups,
            fit_params=sample_weight_dict,
            refit=False,
            error_score=float('-inf'),
        )

        cv_results = Delayed(keys[0], dsk)
        scores = [cv_results['split{}_test_score'.format(i)]
                  for i in range(n_splits)]
        CV_score = dask.delayed(np.array)(scores)[:, 0]
        return dask.delayed(np.nanmean)(CV_score)
    else:
        try:
            with warnings.catch_warnings():
                warnings.simplefilter('ignore')
                scores = [_fit_and_score(estimator=clone(sklearn_pipeline),
                                         X=features,
                                         y=target,
                                         scorer=scorer,
                                         train=train,
                                         test=test,
                                         verbose=0,
                                         parameters=None,
                                         fit_params=sample_weight_dict)
                                    for train, test in cv_iter]
                CV_score = np.array(scores)[:, 0]
                return np.nanmean(CV_score)
        except TimeoutException:
            return "Timeout"
        except Exception as e:
            return -float('inf')<|MERGE_RESOLUTION|>--- conflicted
+++ resolved
@@ -231,14 +231,9 @@
 
     # Begin the generational process
     for gen in range(1, ngen + 1):
-<<<<<<< HEAD
         # after each population save a periodic pipeline
         if per_generation_function is not None:
             per_generation_function()
-=======
-
-
->>>>>>> 6244c828
         # Vary the population
         offspring = varOr(population, toolbox, lambda_, cxpb, mutpb)
 
@@ -340,7 +335,7 @@
     index = np.random.randint(0, len(individual))
     node = individual[index]
     slice_ = individual.searchSubtree(index)
-    
+
     if node.arity == 0:  # Terminal
         term = np.random.choice(pset.terminals[node.ret])
         if isclass(term):
