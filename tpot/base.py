--- conflicted
+++ resolved
@@ -48,11 +48,8 @@
 from .operators import CombineDFs
 from .gp_types import Bool, Output_DF
 from .metrics import SCORERS
-<<<<<<< HEAD
-from .gp_deap import eaSimple, mutNodeReplacement
-=======
-from .gp_deap import eaMuPlusLambda
->>>>>>> cc8a5886
+from .gp_deap import eaSimple
+from .gp_deap import eaMuPlusLambda, mutNodeReplacement
 
 
 # hot patch for Windows: solve the problem of crashing python after Ctrl + C in Windows OS
@@ -301,7 +298,7 @@
         self._toolbox.register('expr_mut', self._gen_grow_safe, min_=1, max_=4)
         self._toolbox.register('mutate', self._random_mutation_operator)
 
-    def fit(self, features, classes, sample_weight = None):
+    def fit(self, features, classes, sample_weight=None):
         """Fits a machine learning pipeline that maximizes classification score
         on the provided data
 
@@ -375,10 +372,10 @@
 
         try:
             pop, _ = eaMuPlusLambda(population=pop, toolbox=self._toolbox,
-                mu = self.population_size, lambda_=self.offspring_size,
+                mu=self.population_size, lambda_=self.offspring_size,
                 cxpb=self.crossover_rate, mutpb=self.mutation_rate,
-                ngen=self.generations,pbar = self._pbar, halloffame=self._pareto_front,
-                verbose=self.verbosity, max_time_mins = self.max_time_mins)
+                ngen=self.generations, pbar=self._pbar, halloffame=self._pareto_front,
+                verbose=self.verbosity, max_time_mins=self.max_time_mins)
 
             # store population for the next call
             if self.warm_start:
@@ -402,12 +399,9 @@
                 for pipeline, pipeline_scores in zip(self._pareto_front.items, reversed(self._pareto_front.keys)):
                     if pipeline_scores.wvalues[1] > top_score:
                         self._optimized_pipeline = pipeline
-<<<<<<< HEAD
-=======
                         top_score = pipeline_scores.wvalues[1]
 
-                # It won't raise error for a small test like in a unit test becasue a few pipeline sometimes
->>>>>>> cc8a5886
+                # It won't raise error for a small test like in a unit test because a few pipeline sometimes
                 # may fail due to the training data does not fit the operator's requirement.
                 if not self._optimized_pipeline:
                     print('There was an error in the TPOT optimization '
@@ -418,10 +412,6 @@
                                      'passed the data to TPOT correctly.')
                 else:
                     self._fitted_pipeline = self._toolbox.compile(expr=self._optimized_pipeline)
-<<<<<<< HEAD
-=======
-
->>>>>>> cc8a5886
                     with warnings.catch_warnings():
                         warnings.simplefilter('ignore')
                         self._fitted_pipeline.fit(features, classes)
@@ -432,15 +422,9 @@
                             print('')
                         print('Best pipeline: {}'.format(self._optimized_pipeline))
 
-<<<<<<< HEAD
-            # Store and fit the entire Pareto front if sciencing
-            elif self.verbosity >= 3 and self._optimized_pipeline:
-                self._pareto_front_fitted_pipelines = {}
-=======
                     # Store and fit the entire Pareto front if sciencing
                     elif self.verbosity >= 3 and self._pareto_front:
                         self._pareto_front_fitted_pipelines = {}
->>>>>>> cc8a5886
 
                         for pipeline in self._pareto_front.items:
                             self._pareto_front_fitted_pipelines[str(pipeline)] = self._toolbox.compile(expr=pipeline)
