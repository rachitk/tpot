# -*- coding: utf-8 -*-

"""
Copyright 2016 Randal S. Olson

This file is part of the TPOT library.

The TPOT library is free software: you can redistribute it and/or
modify it under the terms of the GNU General Public License as published by the
Free Software Foundation, either version 3 of the License, or (at your option)
any later version.

The TPOT library is distributed in the hope that it will be useful, but
WITHOUT ANY WARRANTY; without even the implied warranty of MERCHANTABILITY or
FITNESS FOR A PARTICULAR PURPOSE. See the GNU General Public License for more
details. You should have received a copy of the GNU General Public License along
with the TPOT library. If not, see http://www.gnu.org/licenses/.

"""

from __future__ import print_function
import argparse
import random
import inspect
import sys
from functools import partial
from collections import Counter

import numpy as np
import deap
from deap import algorithms, base, creator, tools, gp
from tqdm import tqdm
from sklearn.cross_validation import train_test_split
from sklearn import metrics

import warnings
from update_checker import update_check

from ._version import __version__
from .export_utils import export_pipeline
from .decorators import _gp_new_generation
from . import operators
from .gp_types import Bool, Output_DF
from .indices import GUESS_COL, GROUP_COL, CLASS_COL, TESTING_GROUP


class TPOT(object):
    """TPOT automatically creates and optimizes machine learning pipelines using
    genetic programming
    """

    def __init__(self, population_size=100, generations=100,
                 mutation_rate=0.9, crossover_rate=0.05,
                 random_state=None, verbosity=0, scoring_function=None,
                 scoring_kwargs={}, disable_update_check=False):
        """Sets up the genetic programming algorithm for pipeline optimization.

        Parameters
        ----------
        population_size: int (default: 100)
            The number of pipelines in the genetic algorithm population. Must
            be > 0.The more pipelines in the population, the slower TPOT will
            run, but it's also more likely to find better pipelines.
        generations: int (default: 100)
            The number of generations to run pipeline optimization for. Must
            be > 0. The more generations you give TPOT to run, the longer it
            takes, but it's also more likely to find better pipelines.
        mutation_rate: float (default: 0.9)
            The mutation rate for the genetic programming algorithm in the range
            [0.0, 1.0]. This tells the genetic programming algorithm how many
            pipelines to apply random changes to every generation. We don't
            recommend that you tweak this parameter unless you know what you're
            doing.
        crossover_rate: float (default: 0.05)
            The crossover rate for the genetic programming algorithm in the
            range [0.0, 1.0]. This tells the genetic programming algorithm how
            many pipelines to "breed" every generation. We don't recommend that
            you tweak this parameter unless you know what you're doing.
        random_state: int (default: 0)
            The random number generator seed for TPOT. Use this to make sure
            that TPOT will give you the same results each time you run it
            against the same data set with that seed.
        verbosity: int (default: 0)
            How much information TPOT communicates while it's running.
            0 = none, 1 = minimal, 2 = all
        scoring_function: function (default: balanced accuracy)
            Function used to evaluate the goodness of a given pipeline for the
            classification problem. By default, balanced class accuracy is used.
        disable_update_check: bool (default: False)
            Flag indicating whether the TPOT version checker should be disabled.

        Returns
        -------
        None

        """
        # Save params to be recalled later by get_params()
        self.params = locals()  # Must be before any local variable definitions
        self.params.pop('self')

        # Prompt the user if their version is out of date
        if not disable_update_check:
            update_check('tpot', __version__)

        self.hof = None
        self._optimized_pipeline = None
        self._training_features = None
        self._training_classes = None
        self.population_size = population_size
        self.generations = generations
        self.mutation_rate = mutation_rate
        self.crossover_rate = crossover_rate
        self.verbosity = verbosity

        self.pbar = None
        self.gp_generation = 0

        if random_state:
            random.seed(random_state)
            np.random.seed(random_state)

        self.score_sign = 1
        self.clf_eval_func = 'predict'
        if scoring_function is None:
            self.scoring_function = self._balanced_accuracy
            self.scoring_kwargs = {}
        else:
            self.scoring_function = scoring_function
            self.scoring_kwargs = scoring_kwargs

        # If the scoring function has loss in the name, maximize the negative of the fitness score
        if 'loss' in self.scoring_function.__name__:
            self.score_sign = -1
        self.clf_eval_func = self._parse_scoring_docstring(self.scoring_function)
    
        self._setup_pset()
        self._setup_toolbox()
    
    def _setup_pset(self):
        self._pset = gp.PrimitiveSetTyped('MAIN', [np.ndarray], Output_DF)

        # Rename pipeline input to "input_df"
        self._pset.renameArguments(ARG0='input_matrix')

        # Add all operators to the primitive set
        for op in operators.Operator.inheritors():
            if op.root:
                # We need to add rooted primitives twice so that they can
                # return both an Output_DF (and thus be the root of the tree),
                # and return a np.ndarray so they can exist elsewhere in the
                # tree.
                p_types = (op.parameter_types()[0], Output_DF)
                self._pset.addPrimitive(op, *p_types)

            self._pset.addPrimitive(op, *op.parameter_types())

        self._pset.addPrimitive(operators.CombineDFs(),
            [np.ndarray, np.ndarray], np.ndarray)

        # Terminals
        int_terminals = np.concatenate((
            np.arange(0, 51, 1),
            np.arange(60, 110, 10))
        )

        for val in int_terminals:
            self._pset.addTerminal(val, int)

        float_terminals = np.concatenate((
            [1e-6, 1e-5, 1e-4, 1e-3, 1e-2, 1e-1],
            np.linspace(0., 1., 101),
            np.linspace(2., 50., 49),
            np.linspace(60., 100., 5))
        )

        for val in float_terminals:
            self._pset.addTerminal(val, float)

        self._pset.addTerminal(True, Bool)
        self._pset.addTerminal(False, Bool)
        operators.Operator.clf_eval_func = self.clf_eval_func

    def _setup_toolbox(self):
        creator.create('FitnessMulti', base.Fitness, weights=(-1.0, 1.0))
        creator.create('Individual',
            gp.PrimitiveTree, fitness=creator.FitnessMulti)

        self._toolbox = base.Toolbox()
        self._toolbox.register('expr',
            self._gen_grow_safe, pset=self._pset, min_=1, max_=3)
        self._toolbox.register('individual',
            tools.initIterate, creator.Individual, self._toolbox.expr)
        self._toolbox.register('population',
            tools.initRepeat, list, self._toolbox.individual)
        self._toolbox.register('compile', gp.compile, pset=self._pset)
        self._toolbox.register('select', self._combined_selection_operator)
        self._toolbox.register('mate', gp.cxOnePoint)
        self._toolbox.register('expr_mut', self._gen_grow_safe, min_=1, max_=3)
        self._toolbox.register('mutate', self._random_mutation_operator)


    def fit(self, features, classes):
        """Fits a machine learning pipeline that maximizes classification
        accuracy on the provided data

        Uses genetic programming to optimize a machine learning pipeline that
        maximizes classification accuracy on the provided features and classes.
        Performs an internal stratified training/testing cross-validaton split
        to avoid overfitting on the provided data.

        Parameters
        ----------
        features: array-like {n_samples, n_features}
            Feature matrix
        classes: array-like {n_samples}
            List of class labels for prediction

        Returns
        -------
        None

        """
        try:
            features = features.astype(np.float64)
            classes = classes.astype(np.float64)

            # Store the training features and classes for later use
            self._training_features = features
            self._training_classes = classes

            # Randomize the order of the columns so there is no potential bias
            # introduced by the initial order of the columns, e.g., the most
            # predictive features at the beginning or end.
            np.take(features, np.random.permutation(features.shape[1]), axis=1, out=features)

            training_features, testing_features, training_classes, testing_classes = \
                train_test_split(features, classes, train_size=0.75, test_size=0.25)

            # Training group is 0. testing group is 1.
            training_data = np.insert(training_features, 0, training_classes, axis=1)  # Insert the classes
            training_data = np.insert(training_data, 0, np.zeros((training_data.shape[0],)), axis=1)  # Insert the group
            testing_data = np.insert(testing_features, 0, testing_classes, axis=1)  # Insert the classes
            testing_data = np.insert(testing_data, 0, np.ones((testing_data.shape[0],)), axis=1)  # Insert the group

            # Insert guess
            most_frequent_class = Counter(training_classes).most_common(1)[0][0]
            data = np.concatenate([training_data, testing_data])
            data = np.insert(data, 0, np.array([most_frequent_class] * data.shape[0]), axis=1)



            self._toolbox.register('evaluate', self._evaluate_individual, data=data)

            pop = self._toolbox.population(n=self.population_size)

            def pareto_eq(ind1, ind2):
                """Function used to determine whether two individuals are equal
                on the Pareto front

                Parameters
                ----------
                ind1: DEAP individual from the GP population
                    First individual to compare
                ind2: DEAP individual from the GP population
                    Second individual to compare

                Returns
                ----------
                individuals_equal: bool
                    Boolean indicating whether the two individuals are equal on
                    the Pareto front

                """
                return np.all(ind1.fitness.values == ind2.fitness.values)

            self.hof = tools.ParetoFront(similar=pareto_eq)

            verbose = (self.verbosity == 2)

            # Start the progress bar
            num_evaluations = self.population_size * (self.generations + 1)
            self.pbar = tqdm(total=num_evaluations, unit='pipeline', leave=False,
                             disable=(not verbose), desc='GP Progress')

            pop, _ = algorithms.eaSimple(
                population=pop, toolbox=self._toolbox, cxpb=self.crossover_rate,
                mutpb=self.mutation_rate, ngen=self.generations,
                halloffame=self.hof, verbose=False)

        # Allow for certain exceptions to signal a premature fit() cancellation
        except (KeyboardInterrupt, SystemExit):
            if self.verbosity > 0:
                print('GP closed prematurely - will use current best pipeline')
        finally:
            # Close the progress bar
            # Standard truthiness checks won't work for tqdm
            if not isinstance(self.pbar, type(None)):
                self.pbar.close()

            # Reset gp_generation counter to restore initial state
            self.gp_generation = 0

            # Store the pipeline with the highest internal testing accuracy
            if self.hof:
<<<<<<< HEAD
                high_score = 0.
                for i, pipeline in enumerate(self.hof.items):
                    if self.hof.keys[i].wvalues[1] > high_score:
=======
                if self.score_sign == -1:
                    top_score = -5000.
                else:
                    top_score = 0.
                for pipeline in self.hof:
                    pipeline_score = self._evaluate_individual(pipeline, data)[1]
                    if pipeline_score > top_score:
                        top_score = pipeline_score
>>>>>>> 6d0bb26a
                        self._optimized_pipeline = pipeline

            if self.verbosity >= 1 and self._optimized_pipeline:
                # Add an extra line of spacing if the progress bar was used
                if verbose:
                    print()

                print('Best pipeline: {}'.format(self._optimized_pipeline))

    def predict(self, testing_features):
        """Uses the optimized pipeline to predict the classes for a feature set.

        Parameters
        ----------
        testing_features: array-like {n_samples, n_features}
            Feature matrix of the testing set

        Returns
        ----------
        array-like: {n_samples}
            Predicted classes for the testing set

        """
        testing_features = testing_features.astype(np.float64)

        if self._optimized_pipeline is None:
            raise ValueError(('A pipeline has not yet been optimized.'
                              'Please call fit() first.'))

        training_data = np.insert(self._training_features, 0, self._training_classes, axis=1)  # Insert the classes
        training_data = np.insert(training_data, 0, np.zeros((training_data.shape[0],)), axis=1)  # Insert the group
        testing_data = np.insert(testing_features, 0, np.zeros((testing_features.shape[0],)), axis=1)  # Insert the classes
        testing_data = np.insert(testing_data, 0, np.ones((testing_data.shape[0],)), axis=1)  # Insert the group

        most_frequent_class = Counter(self._training_classes).most_common(1)[0][0]
        data = np.concatenate([training_data, testing_data])
        data = np.insert(data, 0, np.array([most_frequent_class] * data.shape[0]), axis=1)

        # Transform the tree expression in a callable function
        func = self._toolbox.compile(expr=self._optimized_pipeline)
        result = func(data)

        return result[result[:, GROUP_COL] == TESTING_GROUP][:, CLASS_COL]

    def fit_predict(self, features, classes):
        """Convenience function that fits a pipeline then predicts on the
        provided features

        Parameters
        ----------
        features: array-like {n_samples, n_features}
            Feature matrix
        classes: array-like {n_samples}
            List of class labels for prediction

        Returns
        ----------
        array-like: {n_samples}
            Predicted classes for the provided features

        """
        self.fit(features, classes)
        return self.predict(features)

    def score(self, testing_features, testing_classes):
        """Estimates the testing accuracy of the optimized pipeline.

        Parameters
        ----------
        testing_features: array-like {n_samples, n_features}
            Feature matrix of the testing set
        testing_classes: array-like {n_samples}
            List of class labels for prediction in the testing set

        Returns
        -------
        accuracy_score: float
            The estimated test set accuracy

        """
        if self._optimized_pipeline is None:
            raise ValueError(('A pipeline has not yet been optimized.'
                              'Please call fit() first.'))

        training_data = np.insert(self._training_features, 0, self._training_classes, axis=1)  # Insert the classes
        training_data = np.insert(training_data, 0, np.zeros((training_data.shape[0],)), axis=1)  # Insert the group
        testing_data = np.insert(testing_features, 0, testing_classes, axis=1)  # Insert the classes
        testing_data = np.insert(testing_data, 0, np.ones((testing_data.shape[0],)), axis=1)  # Insert the group

        # Default guess: the most frequent class in the training data
        most_frequent_class = Counter(self._training_classes).most_common(1)[0][0]
        data = np.concatenate([training_data, testing_data])
        data = np.insert(data, 0, np.array([most_frequent_class] * data.shape[0]), axis=1)

        return self._evaluate_individual(self._optimized_pipeline, data)[1]

    def get_params(self, deep=None):
        """Get parameters for this estimator

        This function is necessary for TPOT to work as a drop-in estimator in,
        e.g., sklearn.cross_validation.cross_val_score

        Parameters
        ----------
        deep: unused
            Only implemented to maintain interface for sklearn

        Returns
        -------
        params : mapping of string to any
            Parameter names mapped to their values.

        """
        return self.params

    def export(self, output_file_name):
        """Exports the current optimized pipeline as Python code

        Parameters
        ----------
        output_file_name: str
            String containing the path and file name of the desired output file

        Returns
        -------
        None

        """
        if self._optimized_pipeline is None:
            raise ValueError(('A pipeline has not yet been optimized.'
                              'Please call fit() first.'))

        with open(output_file_name, 'w') as output_file:
            output_file.write(export_pipeline(self._optimized_pipeline))

    def _parse_scoring_docstring(self, scoring_function):
        """Function used to determine what function a classifier will need to use to supply to the scoring function

        Parameters
        ----------
        scoring_function: method: [true labels], [predicted labels OR prediction probabilities OR decision function output] -> float
            Classification metric used to evaluate a pipeline's fitness

        Returns
        -------
        clf_eval_func: string - {'predict', 'predict_proba', 'decision_function'}
            String representation of what each classifier will need to supply to the scoring function 

        """
        
        possible_sklearn_metrics = [name for name, val in metrics.__dict__.items()]

        if str(scoring_function.__name__ ) in possible_sklearn_metrics:
            docstring = str(scoring_function.__doc__)
            if 'decision_function' in docstring:
                return 'decision_function'
            elif 'predict_proba' in docstring:
                return 'predict_proba'
            elif 'predicted labels' in docstring.lower() or 'estimated targets' in docstring.lower():
                return 'predict'

        return 'predict'

    def _evaluate_individual(self, individual, data):
        """Determines the `individual`'s fitness according to its performance on
        the provided data

        Parameters
        ----------
        individual: DEAP individual
            A list of pipeline operators and model parameters that can be
            compiled by DEAP into a callable function
        data: numpy.ndarray {n_samples, n_features}
            A numpy matrix containing the training and testing data for the
            `individual`'s evaluation

        Returns
        -------
        fitness: float
            Returns a float value indicating the `individual`'s fitness
            according to its performance on the provided data

        """

        try:
            # Transform the tree expression in a callable function
            func = self._toolbox.compile(expr=individual)

            # Count the number of pipeline operators as a measure of pipeline
            # complexity
            operator_count = 0
            for i in range(len(individual)):
                node = individual[i]
                if type(node) is deap.gp.Terminal:
                    continue
                if type(node) is deap.gp.Primitive and node.name == 'CombineDFs':
                    continue
                operator_count += 1

            result = func(data)
            result = result[result[:, GROUP_COL] == TESTING_GROUP]
            n_classes = int(np.unique(self._training_classes).size)
            #If the scoring function requires we use predict_proba or decision_function then we slice from the end of the matrix
            if self.clf_eval_func == 'predict_proba' or self.clf_eval_func == 'decision_function':
                resulting_score = self.scoring_function(result[:, CLASS_COL], result[:, -n_classes:], **self.scoring_kwargs)
            else:
                resulting_score = self.scoring_function(result[:, CLASS_COL], result[:, GUESS_COL], **self.scoring_kwargs)
        except MemoryError:
            # Throw out GP expressions that are too large to be compiled
            if self.score_sign == -1:
                return 5000., -5000.
            else:
                return 5000., 0.
        except (KeyboardInterrupt, SystemExit):
            raise
        except Exception:
            # Catch-all: Do not allow one pipeline that crashes to cause TPOT
            # to crash. Instead, assign the crashing pipeline a poor fitness
            #     if self.score_sign == -1:
            #         return 5000., -5000.
            #     else:
            #         return 5000., 0.
             return 5000., 0.
        finally:
            if not self.pbar.disable:
                self.pbar.update(1)  # One more pipeline evaluated
                
        if type(resulting_score) in [float, np.float64, np.float32]:
            return max(1, operator_count), resulting_score * self.score_sign
        else:
            raise ValueError('Scoring function does not return a float')

    def _balanced_accuracy(self, y_true, y_pred):
        """Default scoring function: balanced class accuracy

        Parameters
        ----------
        y_true: numpy.ndarray {n_samples, 1}
            A numpy matrix containing a pipeline's classes for the testing data

        y_pred: numpy.ndarray {n_samples, 1}
            A numpy matrix containing a pipeline's guesses for the testing data 

        Returns
        -------
        fitness: float
            Returns a float value indicating the `individual`'s balanced
            accuracy on the testing data

        """
        result = np.zeros((y_true.shape[0], 2))
        class_col = 0
        guess_col = 1
        result[:, class_col] = y_true
        result[:, guess_col] = y_pred
        all_classes = list(set(result[:, class_col]))
        all_class_accuracies = []
        for this_class in all_classes:
            this_class_sensitivity = \
                float(result[(result[:, guess_col] == this_class) &
                             (result[:, class_col] == this_class)].shape[0]) /\
                float(result[result[:, class_col] == this_class].shape[0])

            this_class_specificity = \
                float(result[(result[:, guess_col] != this_class) &
                             (result[:, class_col] != this_class)].shape[0]) /\
                float(result[result[:, class_col] != this_class].shape[0])

            this_class_accuracy = (this_class_sensitivity + this_class_specificity) / 2.
            all_class_accuracies.append(this_class_accuracy)
        balanced_accuracy = np.mean(all_class_accuracies)
        return balanced_accuracy

    @_gp_new_generation
    def _combined_selection_operator(self, individuals, k):
        """Perform NSGA2 selection on the population according to their Pareto
        fitness

        Parameters
        ----------
        individuals: list
            A list of individuals to perform selection on
        k: int
            The number of individuals to return from the selection phase

        Returns
        -------
        fitness: list
            Returns a list of individuals that were selected

        """
        return tools.selNSGA2(individuals, int(k / 5.)) * 5

    def _random_mutation_operator(self, individual):
        """Perform a replacement, insert, or shrink mutation on an individual

        Parameters
        ----------
        individual: DEAP individual
            A list of pipeline operators and model parameters that can be
            compiled by DEAP into a callable function

        Returns
        -------
        fitness: list
            Returns the individual with one of the mutations applied to it

        """
        mutation_techniques = [
            partial(gp.mutUniform, expr=self._toolbox.expr_mut, pset=self._pset),
            partial(gp.mutInsert, pset=self._pset),
            partial(gp.mutShrink)
        ]
        return np.random.choice(mutation_techniques)(individual)

    def _gen_grow_safe(self, pset, min_, max_, type_=None):
        """Generate an expression where each leaf might have a different depth
        between *min* and *max*.

        Parameters
        ----------
        pset: PrimitiveSetTyped
            Primitive set from which primitives are selected.
        min_: int
            Minimum height of the produced trees.
        max_: int
            Maximum Height of the produced trees.
        type_: class
            The type that should return the tree when called, when
                  :obj:`None` (default) the type of :pset: (pset.ret)
                  is assumed.
        Returns
        -------
        individual: list
            A grown tree with leaves at possibly different depths.
        """

        def condition(height, depth, type_):
            """Expression generation stops when the depth is equal to height
            or when it is randomly determined that a a node should be a terminal
            """
            return type_ not in [np.ndarray, Output_DF] or depth == height

        return self._generate(pset, min_, max_, condition, type_)

    # Generate function stolen straight from deap.gp.generate
    def _generate(self, pset, min_, max_, condition, type_=None):
        """Generate a Tree as a list of list. The tree is build
        from the root to the leaves, and it stop growing when the
        condition is fulfilled.

        Parameters
        ----------
        pset: PrimitiveSetTyped
            Primitive set from which primitives are selected.
        min_: int
            Minimum height of the produced trees.
        max_: int
            Maximum Height of the produced trees.
        condition: function
            The condition is a function that takes two arguments,
            the height of the tree to build and the current
            depth in the tree.
        type_: class
            The type that should return the tree when called, when
            :obj:`None` (default) no return type is enforced.

        Returns
        -------
        individual: list
            A grown tree with leaves at possibly different depths
            dependending on the condition function.
        """
        if type_ is None:
            type_ = pset.ret
        expr = []
        height = np.random.randint(min_, max_)
        stack = [(0, type_)]
        while len(stack) != 0:
            depth, type_ = stack.pop()

            # We've added a type_ parameter to the condition function
            if condition(height, depth, type_):
                try:
                    term = np.random.choice(pset.terminals[type_])
                except IndexError:
                    _, _, traceback = sys.exc_info()
                    raise IndexError("The gp.generate function tried to add "
                                      "a terminal of type '%s', but there is "
                                      "none available." % (type_,)).\
                                      with_traceback(traceback)
                if inspect.isclass(term):
                    term = term()
                expr.append(term)
            else:
                try:
                    prim = np.random.choice(pset.primitives[type_])
                except IndexError:
                    _, _, traceback = sys.exc_info()
                    raise IndexError("The gp.generate function tried to add "
                                      "a primitive of type '%s', but there is "
                                      "none available." % (type_,)).\
                                      with_traceback(traceback)
                expr.append(prim)
                for arg in reversed(prim.args):
                    stack.append((depth+1, arg))

        return expr


def positive_integer(value):
    """Ensures that the provided value is a positive integer; throws an
    exception otherwise

    Parameters
    ----------
    value: int
        The number to evaluate

    Returns
    -------
    value: int
        Returns a positive integer
    """
    try:
        value = int(value)
    except Exception:
        raise argparse.ArgumentTypeError('Invalid int value: \'{}\''.format(value))
    if value < 0:
        raise argparse.ArgumentTypeError('Invalid positive int value: \'{}\''.format(value))
    return value


def float_range(value):
    """Ensures that the provided value is a float integer in the range (0., 1.)
    throws an exception otherwise

    Parameters
    ----------
    value: float
        The number to evaluate

    Returns
    -------
    value: float
        Returns a float in the range (0., 1.)
    """
    try:
        value = float(value)
    except:
        raise argparse.ArgumentTypeError('Invalid float value: \'{}\''.format(value))
    if value < 0.0 or value > 1.0:
        raise argparse.ArgumentTypeError('Invalid float value: \'{}\''.format(value))
    return value


def main():
    """Main function that is called when TPOT is run on the command line"""
    parser = argparse.ArgumentParser(description='A Python tool that automatically creates and '
                                                 'optimizes machine learning pipelines using genetic programming.',
                                     add_help=False)

    parser.add_argument('INPUT_FILE', type=str, help='Data file to optimize the pipeline on; ensure that the class label column is labeled as "class".')

    parser.add_argument('-h', '--help', action='help', help='Show this help message and exit.')

    parser.add_argument('-is', action='store', dest='INPUT_SEPARATOR', default='\t',
                        type=str, help='Character used to separate columns in the input file.')

    parser.add_argument('-o', action='store', dest='OUTPUT_FILE', default='',
                        type=str, help='File to export the final optimized pipeline.')

    parser.add_argument('-g', action='store', dest='GENERATIONS', default=100,
                        type=positive_integer, help='Number of generations to run pipeline optimization over.\nGenerally, TPOT will work better when '
                                                    'you give it more generations (and therefore time) to optimize over. TPOT will evaluate '
                                                    'GENERATIONS x POPULATION_SIZE number of pipelines in total.')

    parser.add_argument('-p', action='store', dest='POPULATION_SIZE', default=100,
                        type=positive_integer, help='Number of individuals in the GP population.\nGenerally, TPOT will work better when you give it '
                                                    ' more individuals (and therefore time) to optimize over. TPOT will evaluate '
                                                    'GENERATIONS x POPULATION_SIZE number of pipelines in total.')

    parser.add_argument('-mr', action='store', dest='MUTATION_RATE', default=0.9,
                        type=float_range, help='GP mutation rate in the range [0.0, 1.0]. We recommend using the default parameter unless you '
                                               'understand how the mutation rate affects GP algorithms.')

    parser.add_argument('-xr', action='store', dest='CROSSOVER_RATE', default=0.05,
                        type=float_range, help='GP crossover rate in the range [0.0, 1.0]. We recommend using the default parameter unless you '
                                               'understand how the crossover rate affects GP algorithms.')

    parser.add_argument('-s', action='store', dest='RANDOM_STATE', default=None,
                        type=int, help='Random number generator seed for reproducibility. Set this seed if you want your TPOT run to be reproducible '
                                       'with the same seed and data set in the future.')

    parser.add_argument('-v', action='store', dest='VERBOSITY', default=1, choices=[0, 1, 2],
                        type=int, help='How much information TPOT communicates while it is running: 0 = none, 1 = minimal, 2 = all.')

    parser.add_argument('--no-update-check', action='store_true', dest='DISABLE_UPDATE_CHECK', default=False,
                        help='Flag indicating whether the TPOT version checker should be disabled.')

    parser.add_argument('--version', action='version', version='TPOT {version}'.format(version=__version__),
                        help='Show TPOT\'s version number and exit.')

    args = parser.parse_args()

    if args.VERBOSITY >= 2:
        print('\nTPOT settings:')
        for arg in sorted(args.__dict__):
            if arg == 'DISABLE_UPDATE_CHECK':
                continue
            print('{}\t=\t{}'.format(arg, args.__dict__[arg]))
        print('')

    input_data = np.recfromcsv(args.INPUT_FILE, delimiter=args.INPUT_SEPARATOR, dtype=np.float64)
    features = np.delete(input_data.view(np.float64).reshape(input_data.size, -1),
                         input_data.dtype.names.index('class'), axis=1)

    training_features, testing_features, training_classes, testing_classes = \
        train_test_split(features, input_data['class'], random_state=args.RANDOM_STATE)

    tpot = TPOT(generations=args.GENERATIONS, population_size=args.POPULATION_SIZE,
                mutation_rate=args.MUTATION_RATE, crossover_rate=args.CROSSOVER_RATE,
                random_state=args.RANDOM_STATE, verbosity=args.VERBOSITY,
                disable_update_check=args.DISABLE_UPDATE_CHECK)

    tpot.fit(training_features, training_classes)

    if args.VERBOSITY >= 1:
        print('\nTraining accuracy: {}'.format(tpot.score(training_features, training_classes)))
        print('Holdout accuracy: {}'.format(tpot.score(testing_features, testing_classes)))

    if args.OUTPUT_FILE != '':
        tpot.export(args.OUTPUT_FILE)


if __name__ == '__main__':
    main()<|MERGE_RESOLUTION|>--- conflicted
+++ resolved
@@ -132,10 +132,10 @@
         if 'loss' in self.scoring_function.__name__:
             self.score_sign = -1
         self.clf_eval_func = self._parse_scoring_docstring(self.scoring_function)
-    
+
         self._setup_pset()
         self._setup_toolbox()
-    
+
     def _setup_pset(self):
         self._pset = gp.PrimitiveSetTyped('MAIN', [np.ndarray], Output_DF)
 
@@ -302,20 +302,12 @@
 
             # Store the pipeline with the highest internal testing accuracy
             if self.hof:
-<<<<<<< HEAD
-                high_score = 0.
-                for i, pipeline in enumerate(self.hof.items):
-                    if self.hof.keys[i].wvalues[1] > high_score:
-=======
                 if self.score_sign == -1:
                     top_score = -5000.
                 else:
                     top_score = 0.
-                for pipeline in self.hof:
-                    pipeline_score = self._evaluate_individual(pipeline, data)[1]
-                    if pipeline_score > top_score:
-                        top_score = pipeline_score
->>>>>>> 6d0bb26a
+                for i, pipeline in enumerate(self.hof.items):
+                    if self.hof.keys[i].wvalues[1] > top_score:
                         self._optimized_pipeline = pipeline
 
             if self.verbosity >= 1 and self._optimized_pipeline:
@@ -462,10 +454,10 @@
         Returns
         -------
         clf_eval_func: string - {'predict', 'predict_proba', 'decision_function'}
-            String representation of what each classifier will need to supply to the scoring function 
-
-        """
-        
+            String representation of what each classifier will need to supply to the scoring function
+
+        """
+
         possible_sklearn_metrics = [name for name, val in metrics.__dict__.items()]
 
         if str(scoring_function.__name__ ) in possible_sklearn_metrics:
@@ -542,7 +534,7 @@
         finally:
             if not self.pbar.disable:
                 self.pbar.update(1)  # One more pipeline evaluated
-                
+
         if type(resulting_score) in [float, np.float64, np.float32]:
             return max(1, operator_count), resulting_score * self.score_sign
         else:
@@ -557,7 +549,7 @@
             A numpy matrix containing a pipeline's classes for the testing data
 
         y_pred: numpy.ndarray {n_samples, 1}
-            A numpy matrix containing a pipeline's guesses for the testing data 
+            A numpy matrix containing a pipeline's guesses for the testing data
 
         Returns
         -------
