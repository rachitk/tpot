# -*- coding: utf-8 -*-

"""
Copyright 2016 Randal S. Olson

This file is part of the TPOT library.

The TPOT library is free software: you can redistribute it and/or
modify it under the terms of the GNU General Public License as published by the
Free Software Foundation, either version 3 of the License, or (at your option)
any later version.

The TPOT library is distributed in the hope that it will be useful, but
WITHOUT ANY WARRANTY; without even the implied warranty of MERCHANTABILITY or
FITNESS FOR A PARTICULAR PURPOSE. See the GNU General Public License for more
details. You should have received a copy of the GNU General Public License along
with the TPOT library. If not, see http://www.gnu.org/licenses/.

"""

from __future__ import print_function
import argparse
import random
import inspect
import warnings
import sys
from functools import partial
from datetime import datetime

import numpy as np
import deap
from deap import algorithms, base, creator, tools, gp
from tqdm import tqdm

from sklearn.cross_validation import train_test_split, cross_val_score
from sklearn.pipeline import make_pipeline, make_union
from sklearn.preprocessing import FunctionTransformer
from sklearn.ensemble import VotingClassifier

from update_checker import update_check

from ._version import __version__
from .export_utils import export_pipeline, expr_to_tree, generate_pipeline_code
from .decorators import _gp_new_generation
from . import operators
from .operators import CombineDFs
from .gp_types import Bool, Output_DF


class TPOT(object):
    """TPOT automatically creates and optimizes machine learning pipelines using
    genetic programming
    """

    def __init__(self, population_size=100, generations=100,
                 mutation_rate=0.9, crossover_rate=0.05,
                 scoring_function=None, num_cv_folds=3,
                 max_time_mins=None,
                 random_state=None, verbosity=0,
                 disable_update_check=False):
        """Sets up the genetic programming algorithm for pipeline optimization.

        Parameters
        ----------
        population_size: int (default: 100)
            The number of pipelines in the genetic algorithm population. Must
            be > 0.The more pipelines in the population, the slower TPOT will
            run, but it's also more likely to find better pipelines.
        generations: int (default: 100)
            The number of generations to run pipeline optimization for. Must
            be > 0. The more generations you give TPOT to run, the longer it
            takes, but it's also more likely to find better pipelines.
        mutation_rate: float (default: 0.9)
            The mutation rate for the genetic programming algorithm in the range
            [0.0, 1.0]. This tells the genetic programming algorithm how many
            pipelines to apply random changes to every generation. We don't
            recommend that you tweak this parameter unless you know what you're
            doing.
        crossover_rate: float (default: 0.05)
            The crossover rate for the genetic programming algorithm in the
            range [0.0, 1.0]. This tells the genetic programming algorithm how
            many pipelines to "breed" every generation. We don't recommend that
            you tweak this parameter unless you know what you're doing.
        scoring_function: str (default: balanced accuracy)
            Function used to evaluate the goodness of a given pipeline for the
            classification problem. By default, balanced class accuracy is used.
            TPOT assumes that this scoring function should be maximized, i.e.,
            higher is better.

            Offers the same options as sklearn.cross_validation.cross_val_score:

            ['accuracy', 'adjusted_rand_score', 'average_precision', 'f1', 'f1_macro',
            'f1_micro', 'f1_samples', 'f1_weighted', 'log_loss', 'precision', 'precision_macro',
            'precision_micro', 'precision_samples', 'precision_weighted', 'r2', 'recall',
            'recall_macro', 'recall_micro', 'recall_samples', 'recall_weighted', 'roc_auc']
        num_cv_folds: int (default: 3)
            The number of folds to evaluate each pipeline over in k-fold cross-validation
            during the TPOT pipeline optimization process
        max_time_mins: int (default: None)
            How many minutes TPOT has to optimize the pipeline. If not None, this setting
            will override the `generations` parameter.
        random_state: int (default: 0)
            The random number generator seed for TPOT. Use this to make sure
            that TPOT will give you the same results each time you run it
            against the same data set with that seed.
        verbosity: int (default: 0)
            How much information TPOT communicates while it's running.
            0 = none, 1 = minimal, 2 = all
        disable_update_check: bool (default: False)
            Flag indicating whether the TPOT version checker should be disabled.

        Returns
        -------
        None

        """
        # Save params to be recalled later by get_params()
        self.params = locals()  # Must be before any local variable definitions
        self.params.pop('self')

        # Prompt the user if their version is out of date
        if not disable_update_check:
            update_check('tpot', __version__)

        self._hof = None
        self._optimized_pipeline = None
        self._fitted_pipeline = None
        self.population_size = population_size
        self.generations = generations
        self.max_time_mins = max_time_mins

        # Schedule TPOT to run for a very long time if the user specifies a run-time limit
        # TPOT will automatically interrupt itself when the timer runs out
        if not (max_time_mins is None):
            self.generations = 1000000

        self.mutation_rate = mutation_rate
        self.crossover_rate = crossover_rate
        self.verbosity = verbosity
        self.operators_context = {
            'make_pipeline': make_pipeline,
            'make_union': make_union,
            'VotingClassifier': VotingClassifier,
            'FunctionTransformer': FunctionTransformer
        }

        self._pbar = None
        self._gp_generation = 0

        if random_state:
            random.seed(random_state)
            np.random.seed(random_state)

        if scoring_function is None:
            self.scoring_function = self._balanced_accuracy
        else:
            self.scoring_function = scoring_function

        self.num_cv_folds = num_cv_folds

        self._setup_pset()
        self._setup_toolbox()

    def _setup_pset(self):
        self._pset = gp.PrimitiveSetTyped('MAIN', [np.ndarray], Output_DF)

        # Rename pipeline input to "input_df"
        self._pset.renameArguments(ARG0='input_matrix')

        # Add all operators to the primitive set
        for op in operators.Operator.inheritors():
            if op.root:
                # We need to add rooted primitives twice so that they can
                # return both an Output_DF (and thus be the root of the tree),
                # and return a np.ndarray so they can exist elsewhere in the
                # tree.
                p_types = (op.parameter_types()[0], Output_DF)
                self._pset.addPrimitive(op, *p_types)

            self._pset.addPrimitive(op, *op.parameter_types())

            # Import required modules into local namespace so that pipelines
            # may be evaluated directly
            for key in sorted(op.import_hash.keys()):
                module_list = ', '.join(sorted(op.import_hash[key]))

                if key.startswith('tpot.'):
                    exec('from {} import {}'.format(key[4:], module_list))
                else:
                    exec('from {} import {}'.format(key, module_list))

                for var in op.import_hash[key]:
                    self.operators_context[var] = eval(var)

        self._pset.addPrimitive(CombineDFs(), [np.ndarray, np.ndarray], np.ndarray)

        # Terminals
        int_terminals = np.concatenate((
            np.arange(0, 51, 1),
            np.arange(60, 110, 10))
        )

        for val in int_terminals:
            self._pset.addTerminal(val, int)

        float_terminals = np.concatenate((
            [1e-6, 1e-5, 1e-4, 1e-3],
            np.arange(0., 1.01, 0.01),
            np.arange(2., 51., 1.),
            np.arange(60., 101., 10.))
        )

        for val in float_terminals:
            self._pset.addTerminal(val, float)

        self._pset.addTerminal(True, Bool)
        self._pset.addTerminal(False, Bool)

    def _setup_toolbox(self):
        creator.create('FitnessMulti', base.Fitness, weights=(-1.0, 1.0))
        creator.create('Individual',
            gp.PrimitiveTree, fitness=creator.FitnessMulti)

        self._toolbox = base.Toolbox()
        self._toolbox.register('expr',
            self._gen_grow_safe, pset=self._pset, min_=1, max_=3)
        self._toolbox.register('individual',
            tools.initIterate, creator.Individual, self._toolbox.expr)
        self._toolbox.register('population',
            tools.initRepeat, list, self._toolbox.individual)
        self._toolbox.register('compile', self._compile_to_sklearn)
        self._toolbox.register('select', self._combined_selection_operator)
        self._toolbox.register('mate', gp.cxOnePoint)
        self._toolbox.register('expr_mut', self._gen_grow_safe, min_=1, max_=4)
        self._toolbox.register('mutate', self._random_mutation_operator)

    def fit(self, features, classes):
        """Fits a machine learning pipeline that maximizes classification
        score on the provided data

        Uses genetic programming to optimize a machine learning pipeline that
        maximizes classification score on the provided features and classes.
        Performs an internal stratified training/testing cross-validaton split
        to avoid overfitting on the provided data.

        Parameters
        ----------
        features: array-like {n_samples, n_features}
            Feature matrix
        classes: array-like {n_samples}
            List of class labels for prediction

        Returns
        -------
        None

        """
        try:
            self._start_datetime = datetime.now()

            features = features.astype(np.float64)

            self._toolbox.register('evaluate', self._evaluate_individual, features=features, classes=classes)
            pop = self._toolbox.population(n=self.population_size)

            def pareto_eq(ind1, ind2):
                """Function used to determine whether two individuals are equal
                on the Pareto front

                Parameters
                ----------
                ind1: DEAP individual from the GP population
                    First individual to compare
                ind2: DEAP individual from the GP population
                    Second individual to compare

                Returns
                ----------
                individuals_equal: bool
                    Boolean indicating whether the two individuals are equal on
                    the Pareto front

                """
                return np.all(ind1.fitness.values == ind2.fitness.values)

            self._hof = tools.ParetoFront(similar=pareto_eq)

            # Start the progress bar
            if not (self.max_time_mins is None):
                total_evals = self.population_size
            else:
                total_evals = self.population_size * (self.generations + 1)

            self._pbar = tqdm(total=total_evals, unit='pipeline', leave=False,
                              disable=not (self.verbosity >= 2), desc='GP Progress')

            pop, _ = algorithms.eaSimple(
                population=pop, toolbox=self._toolbox, cxpb=self.crossover_rate,
                mutpb=self.mutation_rate, ngen=self.generations,
                halloffame=self._hof, verbose=False)

        # Allow for certain exceptions to signal a premature fit() cancellation
        except (KeyboardInterrupt, SystemExit):
            if self.verbosity > 0:
                print('GP closed prematurely - will use current best pipeline')
        finally:
            # Close the progress bar
            # Standard truthiness checks won't work for tqdm
            if not isinstance(self._pbar, type(None)):
                self._pbar.close()

            # Reset gp_generation counter to restore initial state
            self._gp_generation = 0

            # Store the pipeline with the highest internal testing score
            if self._hof:
                top_score = 0.
<<<<<<< HEAD
                for pipeline_num, pipeline in enumerate(self._hof.items):
                    if self._hof.keys[pipeline_num].wvalues[1] > top_score:
=======
                for pipeline, pipeline_scores in zip(self.hof.items, reversed(self.hof.keys)):
                    if pipeline_scores.wvalues[1] > top_score:
>>>>>>> 6b30d03b
                        self._optimized_pipeline = pipeline

                self._fitted_pipeline = self._toolbox.compile(expr=self._optimized_pipeline)
                with warnings.catch_warnings():
                    warnings.simplefilter('ignore')
                    self._fitted_pipeline.fit(features, classes)

            if self.verbosity in [1, 2] and self._optimized_pipeline:
                # Add an extra line of spacing if the progress bar was used
                if self.verbosity >= 2:
                    print()
                print('Best pipeline: {}'.format(self._optimized_pipeline))

            # Store and fit the entire Pareto front if sciencing
            elif self.verbosity >= 3 and self._hof:
                self._hof_fitted_pipelines = {}
                for pipeline in self._hof.items:
                    self._hof_fitted_pipelines[str(pipeline)] = self._toolbox.compile(expr=pipeline)
                    with warnings.catch_warnings():
                        warnings.simplefilter('ignore')
                        self._hof_fitted_pipelines[str(pipeline)].fit(features, classes)

    def predict(self, features):
        """Uses the optimized pipeline to predict the classes for a feature set

        Parameters
        ----------
        features: array-like {n_samples, n_features}
            Feature matrix to predict on

        Returns
        ----------
        array-like: {n_samples}
            Predicted classes for the feature matrix

        """
        if not self._fitted_pipeline:
            raise ValueError(('A pipeline has not yet been optimized. '
                              'Please call fit() first.'))
        return self._fitted_pipeline.predict(features.astype(np.float64))

    def fit_predict(self, features, classes):
        """Convenience function that fits a pipeline then predicts on the
        provided features

        Parameters
        ----------
        features: array-like {n_samples, n_features}
            Feature matrix
        classes: array-like {n_samples}
            List of class labels for prediction

        Returns
        ----------
        array-like: {n_samples}
            Predicted classes for the provided features

        """
        self.fit(features, classes)
        return self.predict(features)

    def score(self, testing_features, testing_classes):
        """Estimates the balanced testing accuracy of the optimized pipeline.

        Parameters
        ----------
        testing_features: array-like {n_samples, n_features}
            Feature matrix of the testing set
        testing_classes: array-like {n_samples}
            List of class labels for prediction in the testing set

        Returns
        -------
        accuracy_score: float
            The estimated test set accuracy

        """
        if self._fitted_pipeline is None:
            raise ValueError(('A pipeline has not yet been optimized. '
                              'Please call fit() first.'))

        return self._balanced_accuracy(self._fitted_pipeline, testing_features.astype(np.float64), testing_classes)

    def get_params(self, deep=None):
        """Get parameters for this estimator

        This function is necessary for TPOT to work as a drop-in estimator in,
        e.g., sklearn.cross_validation.cross_val_score

        Parameters
        ----------
        deep: unused
            Only implemented to maintain interface for sklearn

        Returns
        -------
        params : mapping of string to any
            Parameter names mapped to their values.

        """
        return self.params

    def export(self, output_file_name):
        """Exports the current optimized pipeline as Python code

        Parameters
        ----------
        output_file_name: str
            String containing the path and file name of the desired output file

        Returns
        -------
        None

        """
        if self._optimized_pipeline is None:
            raise ValueError(('A pipeline has not yet been optimized. '
                              'Please call fit() first.'))

        with open(output_file_name, 'w') as output_file:
            output_file.write(export_pipeline(self._optimized_pipeline))

    def _compile_to_sklearn(self, expr):
        """Compiles a DEAP pipeline into a sklearn pipeline

        Parameters
        ----------
        expr: DEAP individual
            The DEAP pipeline to be compiled

        Returns
        -------
        sklearn_pipeline: sklearn.pipeline.Pipeline
        """
        sklearn_pipeline = generate_pipeline_code(expr_to_tree(expr))

        return eval(sklearn_pipeline, self.operators_context)

    def _evaluate_individual(self, individual, features, classes):
        """Determines the `individual`'s fitness according to its performance on
        the provided data

        Parameters
        ----------
        individual: DEAP individual
            A list of pipeline operators and model parameters that can be
            compiled by DEAP into a callable function
        features: numpy.ndarray {n_samples, n_features}
            A numpy matrix containing the training and testing features for the
            `individual`'s evaluation
        classes: numpy.ndarray {n_samples, }
            A numpy matrix containing the training and testing classes for the
            `individual`'s evaluation

        Returns
        -------
        fitness: float
            Returns a float value indicating the `individual`'s fitness
            according to its performance on the provided data

        """

        try:
            if not (self.max_time_mins is None):
                total_mins_elapsed = (datetime.now() - self._start_datetime).total_seconds() / 60.
                if total_mins_elapsed >= self.max_time_mins:
                    raise KeyboardInterrupt('{} minutes have elapsed; TPOT must close down'.format(total_mins_elapsed))

            # Transform the tree expression in a callable function
            sklearn_pipeline = self._toolbox.compile(expr=individual)

            # Count the number of pipeline operators as a measure of pipeline complexity
            operator_count = 0
            for i in range(len(individual)):
                node = individual[i]
                if ((type(node) is deap.gp.Terminal) or
                     type(node) is deap.gp.Primitive and node.name == 'CombineDFs'):
                    continue
                operator_count += 1

            with warnings.catch_warnings():
                warnings.simplefilter('ignore')
                cv_scores = cross_val_score(sklearn_pipeline, features, classes, cv=self.num_cv_folds, scoring=self.scoring_function)

            resulting_score = np.mean(cv_scores)
        except MemoryError:
            # Throw out GP expressions that are too large to be compiled
            return 5000., 0.
        except Exception:
            # Catch-all: Do not allow one pipeline that crashes to cause TPOT
            # to crash. Instead, assign the crashing pipeline a poor fitness
            return 5000., 0.
        finally:
            if not self._pbar.disable:
                self._pbar.update(1)  # One more pipeline evaluated

        if type(resulting_score) in [float, np.float64, np.float32]:
            return max(1, operator_count), resulting_score
        else:
            raise ValueError('Scoring function does not return a float')

    def _balanced_accuracy(self, estimator, X_test, y_test):
        """Default scoring function: balanced accuracy

        Balanced accuracy computes each class' accuracy on a per-class basis using a
        one-vs-rest encoding, then computes an unweighted average of the class accuracies.

        Parameters
        ----------
        estimator: scikit-learn estimator
            The estimator for which to evaluate the balanced accuracy
        X_test: numpy.ndarray {n_samples, n_features}
            Test data that will be fed to estimator.predict.
        y_test: numpy.ndarray {n_samples, 1}
            Target values for X_test.

        Returns
        -------
        fitness: float
            Returns a float value indicating the `individual`'s balanced accuracy
            0.5 is as good as chance, and 1.0 is perfect predictive accuracy
        """
        y_pred = estimator.predict(X_test)
        all_classes = list(set(np.append(y_test, y_pred)))
        all_class_accuracies = []
        for this_class in all_classes:
            this_class_sensitivity = \
                float(sum((y_pred == this_class) & (y_test == this_class))) /\
                float(sum((y_test == this_class)))

            this_class_specificity = \
                float(sum((y_pred != this_class) & (y_test != this_class))) /\
                float(sum((y_test != this_class)))

            this_class_accuracy = (this_class_sensitivity + this_class_specificity) / 2.
            all_class_accuracies.append(this_class_accuracy)

        balanced_accuracy = np.mean(all_class_accuracies)
        return balanced_accuracy

    @_gp_new_generation
    def _combined_selection_operator(self, individuals, k):
        """Perform NSGA2 selection on the population according to their Pareto
        fitness

        Parameters
        ----------
        individuals: list
            A list of individuals to perform selection on
        k: int
            The number of individuals to return from the selection phase

        Returns
        -------
        fitness: list
            Returns a list of individuals that were selected

        """
        return tools.selNSGA2(individuals, int(k / 5.)) * 5

    def _random_mutation_operator(self, individual):
        """Perform a replacement, insert, or shrink mutation on an individual

        Parameters
        ----------
        individual: DEAP individual
            A list of pipeline operators and model parameters that can be
            compiled by DEAP into a callable function

        Returns
        -------
        fitness: list
            Returns the individual with one of the mutations applied to it

        """
        mutation_techniques = [
            partial(gp.mutUniform, expr=self._toolbox.expr_mut, pset=self._pset),
            partial(gp.mutInsert, pset=self._pset),
            partial(gp.mutShrink)
        ]
        return np.random.choice(mutation_techniques)(individual)

    def _gen_grow_safe(self, pset, min_, max_, type_=None):
        """Generate an expression where each leaf might have a different depth
        between *min* and *max*.

        Parameters
        ----------
        pset: PrimitiveSetTyped
            Primitive set from which primitives are selected.
        min_: int
            Minimum height of the produced trees.
        max_: int
            Maximum Height of the produced trees.
        type_: class
            The type that should return the tree when called, when
                  :obj:`None` (default) the type of :pset: (pset.ret)
                  is assumed.
        Returns
        -------
        individual: list
            A grown tree with leaves at possibly different depths.
        """

        def condition(height, depth, type_):
            """Expression generation stops when the depth is equal to height
            or when it is randomly determined that a a node should be a terminal
            """
            return type_ not in [np.ndarray, Output_DF] or depth == height

        return self._generate(pset, min_, max_, condition, type_)

    # Generate function stolen straight from deap.gp.generate
    def _generate(self, pset, min_, max_, condition, type_=None):
        """Generate a Tree as a list of list. The tree is build
        from the root to the leaves, and it stop growing when the
        condition is fulfilled.

        Parameters
        ----------
        pset: PrimitiveSetTyped
            Primitive set from which primitives are selected.
        min_: int
            Minimum height of the produced trees.
        max_: int
            Maximum Height of the produced trees.
        condition: function
            The condition is a function that takes two arguments,
            the height of the tree to build and the current
            depth in the tree.
        type_: class
            The type that should return the tree when called, when
            :obj:`None` (default) no return type is enforced.

        Returns
        -------
        individual: list
            A grown tree with leaves at possibly different depths
            dependending on the condition function.
        """
        if type_ is None:
            type_ = pset.ret
        expr = []
        height = np.random.randint(min_, max_)
        stack = [(0, type_)]
        while len(stack) != 0:
            depth, type_ = stack.pop()

            # We've added a type_ parameter to the condition function
            if condition(height, depth, type_):
                try:
                    term = np.random.choice(pset.terminals[type_])
                except IndexError:
                    _, _, traceback = sys.exc_info()
                    raise IndexError("The gp.generate function tried to add "
                                      "a terminal of type '%s', but there is "
                                      "none available." % (type_,)).\
                                      with_traceback(traceback)
                if inspect.isclass(term):
                    term = term()
                expr.append(term)
            else:
                try:
                    prim = np.random.choice(pset.primitives[type_])
                except IndexError:
                    _, _, traceback = sys.exc_info()
                    raise IndexError("The gp.generate function tried to add "
                                      "a primitive of type '%s', but there is "
                                      "none available." % (type_,)).\
                                      with_traceback(traceback)
                expr.append(prim)
                for arg in reversed(prim.args):
                    stack.append((depth+1, arg))

        return expr


def positive_integer(value):
    """Ensures that the provided value is a positive integer; throws an
    exception otherwise

    Parameters
    ----------
    value: int
        The number to evaluate

    Returns
    -------
    value: int
        Returns a positive integer
    """
    try:
        value = int(value)
    except Exception:
        raise argparse.ArgumentTypeError('Invalid int value: \'{}\''.format(value))
    if value < 0:
        raise argparse.ArgumentTypeError('Invalid positive int value: \'{}\''.format(value))
    return value


def float_range(value):
    """Ensures that the provided value is a float integer in the range (0., 1.)
    throws an exception otherwise

    Parameters
    ----------
    value: float
        The number to evaluate

    Returns
    -------
    value: float
        Returns a float in the range (0., 1.)
    """
    try:
        value = float(value)
    except:
        raise argparse.ArgumentTypeError('Invalid float value: \'{}\''.format(value))
    if value < 0.0 or value > 1.0:
        raise argparse.ArgumentTypeError('Invalid float value: \'{}\''.format(value))
    return value


def main():
    """Main function that is called when TPOT is run on the command line"""
    parser = argparse.ArgumentParser(description='A Python tool that automatically creates and '
                                                 'optimizes machine learning pipelines using genetic programming.',
                                     add_help=False)

    parser.add_argument('INPUT_FILE', type=str, help='Data file to optimize the pipeline on; ensure that the class label column is labeled as "class".')

    parser.add_argument('-h', '--help', action='help', help='Show this help message and exit.')

    parser.add_argument('-is', action='store', dest='INPUT_SEPARATOR', default='\t',
                        type=str, help='Character used to separate columns in the input file.')

    parser.add_argument('-o', action='store', dest='OUTPUT_FILE', default='',
                        type=str, help='File to export the final optimized pipeline.')

    parser.add_argument('-g', action='store', dest='GENERATIONS', default=100,
                        type=positive_integer, help='Number of generations to run pipeline optimization over.\nGenerally, TPOT will work better when '
                                                    'you give it more generations (and therefore time) to optimize over. TPOT will evaluate '
                                                    'GENERATIONS x POPULATION_SIZE number of pipelines in total.')

    parser.add_argument('-p', action='store', dest='POPULATION_SIZE', default=100,
                        type=positive_integer, help='Number of individuals in the GP population.\nGenerally, TPOT will work better when you give it '
                                                    ' more individuals (and therefore time) to optimize over. TPOT will evaluate '
                                                    'GENERATIONS x POPULATION_SIZE number of pipelines in total.')

    parser.add_argument('-mr', action='store', dest='MUTATION_RATE', default=0.9,
                        type=float_range, help='GP mutation rate in the range [0.0, 1.0]. We recommend using the default parameter unless you '
                                               'understand how the mutation rate affects GP algorithms.')

    parser.add_argument('-xr', action='store', dest='CROSSOVER_RATE', default=0.05,
                        type=float_range, help='GP crossover rate in the range [0.0, 1.0]. We recommend using the default parameter unless you '
                                               'understand how the crossover rate affects GP algorithms.')

    parser.add_argument('-cv', action='store', dest='NUM_CV_FOLDS', default=3,
                        type=int, help='The number of folds to evaluate each pipeline over in k-fold cross-validation during the '
                                       'TPOT pipeline optimization process.')

    parser.add_argument('-scoring', action='store', dest='SCORING_FN', default=None,
                        type=str, help='Function used to evaluate the goodness of a given pipeline for the '
                        'classification problem. By default, balanced class accuracy is used. '
                        'TPOT assumes that this scoring function should be maximized, i.e., '
                        'higher is better. Offers the same options as cross_val_score: '
                        '"accuracy", "adjusted_rand_score", "average_precision", "f1", "f1_macro", '
                        '"f1_micro", "f1_samples", "f1_weighted", "log_loss", "precision", "precision_macro", '
                        '"precision_micro", "precision_samples", "precision_weighted", "r2", "recall", '
                        '"recall_macro", "recall_micro", "recall_samples", "recall_weighted", "roc_auc"')

    parser.add_argument('-maxtime', action='store', dest='MAX_TIME_MINS', default=None,
                        type=int, help='How many minutes TPOT has to optimize the pipeline. This setting will override the GENERATIONS parameter '
                                       'and allow TPOT to run until it runs out of time.')

    parser.add_argument('-s', action='store', dest='RANDOM_STATE', default=None,
                        type=int, help='Random number generator seed for reproducibility. Set this seed if you want your TPOT run to be reproducible '
                                       'with the same seed and data set in the future.')

    parser.add_argument('-v', action='store', dest='VERBOSITY', default=1, choices=[0, 1, 2, 3],
                        type=int, help='How much information TPOT communicates while it is running: 0 = none, 1 = minimal, 2 = high, 3 = all.')

    parser.add_argument('--no-update-check', action='store_true', dest='DISABLE_UPDATE_CHECK', default=False,
                        help='Flag indicating whether the TPOT version checker should be disabled.')

    parser.add_argument('--version', action='version', version='TPOT {version}'.format(version=__version__),
                        help='Show TPOT\'s version number and exit.')

    args = parser.parse_args()

    if args.VERBOSITY >= 2:
        print('\nTPOT settings:')
        for arg in sorted(args.__dict__):
            arg_val = args.__dict__[arg]
            if arg == 'DISABLE_UPDATE_CHECK':
                continue
            elif arg == 'SCORING_FN' and args.__dict__[arg] is None:
                arg_val = 'balanced_accuracy'
            print('{}\t=\t{}'.format(arg, arg_val))
        print('')

    input_data = np.recfromcsv(args.INPUT_FILE, delimiter=args.INPUT_SEPARATOR, dtype=np.float64)
    features = np.delete(input_data.view(np.float64).reshape(input_data.size, -1),
                         input_data.dtype.names.index('class'), axis=1)

    training_features, testing_features, training_classes, testing_classes = \
        train_test_split(features, input_data['class'], random_state=args.RANDOM_STATE)

    tpot = TPOT(generations=args.GENERATIONS, population_size=args.POPULATION_SIZE,
                mutation_rate=args.MUTATION_RATE, crossover_rate=args.CROSSOVER_RATE,
                num_cv_folds=args.NUM_CV_FOLDS, scoring_function=args.SCORING_FN,
                max_time_mins=args.MAX_TIME_MINS,
                random_state=args.RANDOM_STATE, verbosity=args.VERBOSITY,
                disable_update_check=args.DISABLE_UPDATE_CHECK)

    tpot.fit(training_features, training_classes)

    if args.VERBOSITY in [1, 2] and tpot._optimized_pipeline:
        print('\nTraining score: {}'.format(max([tpot._hof.keys[x].wvalues[1] for x in range(len(tpot._hof.keys))])))
        print('Holdout score: {}'.format(tpot.score(testing_features, testing_classes)))
    elif args.VERBOSITY >= 3 and tpot._hof:
        print('Final Pareto front testing scores:')
        for pipeline, pipeline_scores in zip(tpot._hof.items, reversed(tpot._hof.keys)):
            print('{}\t{}\t{}'.format(-pipeline_scores.wvalues[0],
                                      tpot._hof_fitted_pipelines[str(pipeline)].score(testing_features, testing_classes),
                                      pipeline))

    if args.OUTPUT_FILE != '':
        tpot.export(args.OUTPUT_FILE)


if __name__ == '__main__':
    main()<|MERGE_RESOLUTION|>--- conflicted
+++ resolved
@@ -315,13 +315,8 @@
             # Store the pipeline with the highest internal testing score
             if self._hof:
                 top_score = 0.
-<<<<<<< HEAD
-                for pipeline_num, pipeline in enumerate(self._hof.items):
-                    if self._hof.keys[pipeline_num].wvalues[1] > top_score:
-=======
-                for pipeline, pipeline_scores in zip(self.hof.items, reversed(self.hof.keys)):
+                for pipeline, pipeline_scores in zip(self._hof.items, reversed(self._hof.keys)):
                     if pipeline_scores.wvalues[1] > top_score:
->>>>>>> 6b30d03b
                         self._optimized_pipeline = pipeline
 
                 self._fitted_pipeline = self._toolbox.compile(expr=self._optimized_pipeline)
