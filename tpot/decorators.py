# -*- coding: utf-8 -*-

"""
Copyright 2016 Randal S. Olson

This file is part of the TPOT library.

The TPOT library is free software: you can redistribute it and/or
modify it under the terms of the GNU General Public License as published by the
Free Software Foundation, either version 3 of the License, or (at your option)
any later version.

The TPOT library is distributed in the hope that it will be useful, but
WITHOUT ANY WARRANTY; without even the implied warranty of MERCHANTABILITY or
FITNESS FOR A PARTICULAR PURPOSE. See the GNU General Public License for more
details. You should have received a copy of the GNU General Public License along
with the TPOT library. If not, see http://www.gnu.org/licenses/.

"""

from threading import Thread, current_thread
from functools import wraps
import sys
import warnings
from sklearn.datasets import make_classification, make_regression
from .export_utils import expr_to_tree, generate_pipeline_code
# generate a small data set for a new pipeline, in order to check if the pipeline
# has unsuppported combinations in params
pretest_X, pretest_y = make_classification(n_samples=50, n_features=10, random_state=42)
pretest_X_reg, pretest_y_reg = make_regression(n_samples=50, n_features=10, random_state=42)

def convert_mins_to_secs(time_minute):
    """Convert time from minutes to seconds"""
    second = int(time_minute * 60)
    # time limit should be at least 1 second
    return max(second, 1)


class TimedOutExc(RuntimeError):
    """
    Raised when a timeout happens
    """

def timeout_signal_handler(signum, frame):
    """
    signal handler for _timeout function
    rasie TIMEOUT exception
    """
    raise TimedOutExc("Time Out!")

def convert_mins_to_secs(time_minute):
    """Convert time from minutes to seconds"""
    second = int(time_minute * 60)
    # time limit should be at least 1 second
    return max(second, 1)


class TimedOutExc(RuntimeError):
    """
    Raised when a timeout happens
    """

def timeout_signal_handler(signum, frame):
    """
    signal handler for _timeout function
    rasie TIMEOUT exception
    """
    raise TimedOutExc("Time Out!")

def _timeout(func):
    """Runs a function with time limit

    Parameters
    ----------
    time_minute: int
        Time limit in minutes
    func: Python function
        Function to run
    args: tuple
        Function args
    kw: dict
        Function keywords

    Returns
    -------
    limitedTime: function
        Wrapped function that raises a timeout exception if the time limit is exceeded
    """
    if not sys.platform.startswith('win'):
        import signal
        @wraps(func)
<<<<<<< HEAD
        def limitedTime(max_eval_time_mins, *args, **kw):
            old_signal_hander = signal.signal(signal.SIGALRM, timeout_signal_handler)
            max_time_seconds = convert_mins_to_secs(max_eval_time_mins)
=======
        def limitedTime(self, *args, **kw):
            old_signal_hander = signal.signal(signal.SIGALRM, timeout_signal_handler)
            max_time_seconds = convert_mins_to_secs(self.max_eval_time_mins)
>>>>>>> 1da881d6
            signal.alarm(max_time_seconds)
            try:
                ret = func(*args, **kw)
            except:
                raise TimedOutExc("Time Out!")
            finally:
                signal.signal(signal.SIGALRM, old_signal_hander)  # Old signal handler is restored
                signal.alarm(0)  # Alarm removed
            return ret
    else:
        class InterruptableThread(Thread):
            def __init__(self, args, kwargs):
                Thread.__init__(self)
                self.args = args
                self.kwargs = kwargs
                self.result = -float('inf')
                self.daemon = True
            def stop(self):
                self._stop()
            def run(self):
                try:
                    # Note: changed name of the thread to "MainThread" to avoid such warning from joblib (maybe bugs)
                    # Note: Need attention if using parallel execution model of scikit-learn
                    current_thread().name = 'MainThread'
                    self.result = func(*self.args, **self.kwargs)
                except Exception:
                    pass
        @wraps(func)
        def limitedTime(max_eval_time_mins, *args, **kw):
            sys.tracebacklimit = 0
            max_time_seconds = convert_mins_to_secs(max_eval_time_mins)
            # start thread
            tmp_it = InterruptableThread(args, kw)
            tmp_it.start()
            #timer = Timer(max_time_seconds, interrupt_main)
            tmp_it.join(max_time_seconds)
            if tmp_it.isAlive():
                raise TimedOutExc("Time Out!")
            sys.tracebacklimit=1000
            return tmp_it.result
            tmp_it.stop()
        # return func
<<<<<<< HEAD
    return limitedTime




def _pre_test(func):
    """Decorator that wraps functions to check if the pipeline works with a pretest data set
    If not, then rerun the func until it generates a good pipeline

    Parameters
    ----------
    func: function
        The function being decorated

    Returns
    -------
    wrapped_func: function
        A wrapper function around the func parameter
    """
    @wraps(func)
    def check_pipeline(self, *args, **kwargs):
        bad_pipeline = True
        num_test = 0 # number of tests
        while bad_pipeline and num_test < 10: # a pool for workable pipeline
            try:
                with warnings.catch_warnings():
                    warnings.simplefilter('ignore')
                    expr = func(self, *args, **kwargs)
                    #print(num_test, generate_pipeline_code(expr_to_tree(expr), self.operators)) # debug
                    sklearn_pipeline = eval(generate_pipeline_code(expr_to_tree(expr), self.operators), self.operators_context)
                    if self.classification:
                        sklearn_pipeline.fit(pretest_X, pretest_y)
                    else:
                        sklearn_pipeline.fit(pretest_X_reg, pretest_y_reg)
                    bad_pipeline = False
            except:
                pass
            finally:
                num_test += 1
        return expr
    return check_pipeline
=======
    return limitedTime
>>>>>>> 1da881d6
<|MERGE_RESOLUTION|>--- conflicted
+++ resolved
@@ -89,15 +89,9 @@
     if not sys.platform.startswith('win'):
         import signal
         @wraps(func)
-<<<<<<< HEAD
         def limitedTime(max_eval_time_mins, *args, **kw):
             old_signal_hander = signal.signal(signal.SIGALRM, timeout_signal_handler)
             max_time_seconds = convert_mins_to_secs(max_eval_time_mins)
-=======
-        def limitedTime(self, *args, **kw):
-            old_signal_hander = signal.signal(signal.SIGALRM, timeout_signal_handler)
-            max_time_seconds = convert_mins_to_secs(self.max_eval_time_mins)
->>>>>>> 1da881d6
             signal.alarm(max_time_seconds)
             try:
                 ret = func(*args, **kw)
@@ -140,7 +134,6 @@
             return tmp_it.result
             tmp_it.stop()
         # return func
-<<<<<<< HEAD
     return limitedTime
 
 
@@ -181,7 +174,4 @@
             finally:
                 num_test += 1
         return expr
-    return check_pipeline
-=======
-    return limitedTime
->>>>>>> 1da881d6
+    return check_pipeline