--- conflicted
+++ resolved
@@ -23,7 +23,6 @@
 
 from sklearn.datasets import load_digits
 from sklearn.cross_validation import train_test_split
-<<<<<<< HEAD
 from sklearn.ensemble import RandomForestClassifier, AdaBoostClassifier, ExtraTreesClassifier, GradientBoostingClassifier
 from sklearn.tree import DecisionTreeClassifier
 from sklearn.svm import LinearSVC
@@ -33,8 +32,6 @@
 from sklearn.feature_selection import RFE, SelectPercentile, f_classif, SelectKBest, SelectFwe, VarianceThreshold
 from sklearn import metrics
 
-=======
->>>>>>> ec690cae
 from deap import creator
 from tqdm import tqdm
 
@@ -498,10 +495,6 @@
     except Exception:
         pass
 
-
-<<<<<<< HEAD
-    assert(tpot_obj.gp_generation == 1)
-
 def test_scoring_functions_1():
     """Assert that the default _balanced_accuracy is used when no scoring function is passed"""
     tpot_obj = TPOT()
@@ -576,7 +569,7 @@
     try:
         result = tpot_obj._train_model_and_predict(training_testing_data, LinearSVC, C=5., penalty='l1', dual=False)
         [np.loads(x) for x in result.loc[:, 'guess']]
-        assert False
+        assert False # Should be unreachable
     except:
         pass
 
@@ -587,7 +580,7 @@
         result = tpot_obj._train_model_and_predict(training_testing_data, GaussianNB)
         [np.loads(x) for x in result.loc[:, 'guess']]
     except:
-        assert False
+        assert False # Should be unreachable
 
     tpot_obj = TPOT(population_size=1, generations=1, scoring_function=metrics.hinge_loss)
     tpot_obj.clf_eval_func = tpot_obj._parse_scoring_docstring(tpot_obj.scoring_function)
@@ -596,13 +589,12 @@
         result = tpot_obj._train_model_and_predict(training_testing_data, LinearSVC, C=5., penalty='l1', dual=False)
         [np.loads(x) for x in result.loc[:, 'guess']]
     except:
-        assert False
-=======
+        assert False # Should be unreachable
+
 def test_float_range_3():
     """Assert that the TPOT CLI interface's float range throws an exception when input is not a float"""
     try:
         float_range('foobar')
         assert False  # Should be unreachable
     except Exception:
-        pass
->>>>>>> ec690cae
+        pass