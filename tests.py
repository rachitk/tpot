--- conflicted
+++ resolved
@@ -63,7 +63,7 @@
                     mutation_rate=0.05, crossover_rate=0.9,
                     scoring='accuracy', cv=10,
                     verbosity=1, random_state=42,
-                    disable_update_check=True)
+                    disable_update_check=True, warm_start=True)
 
     assert tpot_obj.population_size == 500
     assert tpot_obj.generations == 1000
@@ -73,6 +73,7 @@
     assert tpot_obj.scoring_function == 'accuracy'
     assert tpot_obj.cv == 10
     assert tpot_obj.max_time_mins is None
+    assert tpot_obj.warm_start is True
     assert tpot_obj.verbosity == 1
     assert tpot_obj._optimized_pipeline is None
     assert tpot_obj._fitted_pipeline is None
@@ -269,7 +270,6 @@
 
     assert isclose(known_score, score)
 
-<<<<<<< HEAD
 def test_sample_weight_func():
     """Assert that the TPOTRegressor score function outputs a known score for a fixed pipeline with sample weights"""
 
@@ -314,9 +314,6 @@
     assert not np.allclose(cv_score1, cv_score_weight)
     assert isclose(known_score, score)
 
-=======
->>>>>>> 965aa7cc
-
 def test_predict():
     """Assert that the TPOT predict function raises a RuntimeError when no optimized pipeline exists"""
 
@@ -344,8 +341,6 @@
 
     assert result.shape == (testing_features.shape[0],)
 
-
-<<<<<<< HEAD
 def test_predict_proba():
     """Assert that the TPOT predict_proba function returns a numpy matrix of shape (num_testing_rows, num_testing_classes)"""
 
@@ -403,9 +398,6 @@
 
     assert tpot_obj._pop == first_pop
 
-
-=======
->>>>>>> 965aa7cc
 def test_fit():
     """Assert that the TPOT fit function provides an optimized pipeline"""
     tpot_obj = TPOTClassifier(random_state=42, population_size=1, offspring_size=2, generations=1, verbosity=0)
@@ -524,9 +516,7 @@
 def test_generate_import_code():
     """Assert that generate_import_code() returns the correct set of dependancies for a given pipeline"""
     tpot_obj = TPOTClassifier()
-    pipeline = creator.Individual.\
-<<<<<<< HEAD
-        from_string('GaussianNB(RobustScaler(input_matrix))', tpot_obj._pset)
+    pipeline = creator.Individual.from_string('GaussianNB(RobustScaler(input_matrix))', tpot_obj._pset)
 
     expected_code = """import numpy as np
 
@@ -534,18 +524,6 @@
 from sklearn.naive_bayes import GaussianNB
 from sklearn.pipeline import make_pipeline
 from sklearn.preprocessing import RobustScaler
-=======
-        from_string('DecisionTreeClassifier(SelectKBest(input_matrix, 7), 0.5)', tpot_obj._pset)
-
-    expected_code = """import numpy as np
-
-from sklearn.ensemble import VotingClassifier
-from sklearn.feature_selection import SelectKBest, f_classif
-from sklearn.model_selection import train_test_split
-from sklearn.pipeline import make_pipeline, make_union
-from sklearn.preprocessing import FunctionTransformer
-from sklearn.tree import DecisionTreeClassifier
->>>>>>> 965aa7cc
 
 # NOTE: Make sure that the class is labeled 'class' in the data file
 tpot_data = np.recfromcsv('PATH/TO/DATA/FILE', delimiter='COLUMN_SEPARATOR', dtype=np.float64)
@@ -621,8 +599,6 @@
 """
     assert expected_code == export_pipeline(pipeline, tpot_obj.operators, tpot_obj._pset)
 
-
-<<<<<<< HEAD
 def test_export_pipeline_2():
     """Assert that exported_pipeline() generated a compile source file as expected given a fixed simple pipeline (only one classifier)"""
     tpot_obj = TPOTClassifier()
@@ -678,9 +654,6 @@
 """
     assert expected_code == export_pipeline(pipeline, tpot_obj.operators, tpot_obj._pset)
 
-
-=======
->>>>>>> 965aa7cc
 def test_operator_export():
     """Assert that a TPOT operator can export properly with a function as a parameter to a classifier"""
     export_string = TPOTSelectKBest.export(5)
